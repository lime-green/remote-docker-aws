import os
from os.path import join, exists
from setuptools import find_packages, setup

base_dir = os.path.dirname(__file__)
readme_path = join(base_dir, "README.md")
if exists(readme_path):
    with open(readme_path) as stream:
        long_description = stream.read()
else:
    long_description = ""

INSTALL_REQUIRES = (
    "boto3",
<<<<<<< HEAD
    "sceptre>=2.3",
    "click",
    "unison-gitignore>=1.0.0",
    "colorlog",
=======
    "sceptre>=2.5",
    "click",
    "unison-gitignore>=1.0.0",
)
DEV_REQUIRES = (
    "black",
    "pytest",
    "flake8",
    "moto[cloudformation,ec2]",
    "cryptography",
>>>>>>> 4fecf2d5
)


setup(
    name="remote-docker-aws",
    install_requires=INSTALL_REQUIRES,
    extras_require=dict(dev=DEV_REQUIRES),
    use_scm_version=True,
    setup_requires=["setuptools_scm"],
    description="Client to control a remote-docker agent",
    long_description=long_description,
    long_description_content_type="text/markdown",
    author="Josh DM",
    url="https://github.com/lime-green/remote-docker-aws",
    package_dir={"": "src"},
    packages=find_packages(where="src"),
    package_data={
        # Is this 2020?
        "remote_docker_aws": ["*", "*/*", "*/*/*", "*/*/*/*"]
    },
    entry_points={
        "console_scripts": [
            "remote-docker-aws = remote_docker_aws.main:main",
            "rd = remote_docker_aws.main:main",
        ]
    },
    classifiers=[
        "Development Status :: 5 - Production/Stable",
        "Intended Audience :: Developers",
        "License :: OSI Approved :: MIT License",
        "Operating System :: OS Independent",
        "Programming Language :: Python",
        "Programming Language :: Python :: 3",
        "Programming Language :: Python :: 3.6",
        "Programming Language :: Python :: 3.7",
        "Programming Language :: Python :: 3.8",
        "Programming Language :: Python :: 3.9",
        "Topic :: Software Development :: Libraries",
        "Topic :: Software Development :: Libraries :: Python Modules",
    ],
    python_requires=">=3.6, <4",
    license="MIT",
    keywords=["docker", "aws", "development", "macos", "linux"],
)<|MERGE_RESOLUTION|>--- conflicted
+++ resolved
@@ -12,15 +12,10 @@
 
 INSTALL_REQUIRES = (
     "boto3",
-<<<<<<< HEAD
-    "sceptre>=2.3",
+    "sceptre>=2.5",
     "click",
     "unison-gitignore>=1.0.0",
     "colorlog",
-=======
-    "sceptre>=2.5",
-    "click",
-    "unison-gitignore>=1.0.0",
 )
 DEV_REQUIRES = (
     "black",
@@ -28,7 +23,6 @@
     "flake8",
     "moto[cloudformation,ec2]",
     "cryptography",
->>>>>>> 4fecf2d5
 )
 
 
